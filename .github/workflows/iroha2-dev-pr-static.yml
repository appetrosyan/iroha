name: Iroha 2 dev branch pull requests static analysis workflow

on:
  pull_request:
    branches: [iroha2-dev]


jobs:
  clippy:
    runs-on: [self-hosted, Linux] #ubuntu-latest
    container: rust:1.55-buster
    steps:
      - uses: actions/checkout@v2
      - uses: actions/cache@v2
        with:
          path: |
              ${{ env.CARGO_HOME }}
              target/
          key: iroha2-rust-check-${{ hashFiles('Cargo.lock') }}
          restore-keys: |
              iroha2-rust-check
      - name: Install dependencies
        run: |
          apt-get update
          apt-get install -y --no-install-recommends \
            build-essential \
            ca-certificates \
            clang \
            llvm-dev
      - name: Install clippy
        run: rustup component add clippy
      - name: Print all info
        run: |
          cargo version
          lscpu
          free -h
      - name: Install cargo-lints
        run: cargo install cargo-lints
      - name: Static analysis without features
        run: cargo lints clippy --workspace --benches --tests
      - name: Static analysis with all features enabled
        run: cargo lints clippy --workspace --benches --tests --all-features

  doctest:
    runs-on: [self-hosted, Linux] #ubuntu-latest
    container: rust:1.55-buster
    steps:
      - uses: actions/checkout@v2
      - uses: actions/cache@v2
        with:
          path: |
              ${{ env.CARGO_HOME }}
              target/
          key: iroha2-rust-check-${{ hashFiles('Cargo.lock') }}
          restore-keys: |
              iroha2-rust-check
      - name: Install dependencies
        run: |
          apt-get update
          apt-get install -y --no-install-recommends \
            build-essential \
            ca-certificates \
            clang \
            llvm-dev
      - name: Documentation check
        run: |
          cargo doc --no-deps
          ./scripts/check_docs.sh

  format:
    runs-on: [self-hosted, Linux]
    container: rust:1.55-buster
    steps:
      - uses: actions/checkout@v2
      - uses: actions/cache@v2
        with:
          path: |
              ${{ env.CARGO_HOME }}
              target/
          key: iroha2-rust-check-${{ hashFiles('Cargo.lock') }}
          restore-keys: |
              iroha2-rust-check
      - name: Install dependencies
        run: |
          apt-get update
          apt-get install -y --no-install-recommends \
            build-essential \
            ca-certificates \
            clang \
            llvm-dev
      - name: Install nightly for rustfmt
<<<<<<< HEAD
        run: rustup install --profile default nightly #-2021-03-24
      - name: Format check
        run: cargo +nightly fmt --all -- --check
=======
        run: rustup install --profile default nightly-2021-03-24
      - name: Format check
        run: cargo +nightly-2021-03-24 fmt --all -- --check
>>>>>>> ed31d3bc
<|MERGE_RESOLUTION|>--- conflicted
+++ resolved
@@ -89,12 +89,6 @@
             clang \
             llvm-dev
       - name: Install nightly for rustfmt
-<<<<<<< HEAD
-        run: rustup install --profile default nightly #-2021-03-24
-      - name: Format check
-        run: cargo +nightly fmt --all -- --check
-=======
         run: rustup install --profile default nightly-2021-03-24
       - name: Format check
-        run: cargo +nightly-2021-03-24 fmt --all -- --check
->>>>>>> ed31d3bc
+        run: cargo +nightly-2021-03-24 fmt --all -- --check